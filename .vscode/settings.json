{
    "files.associations": {
        "stdlib.h": "c",
        "stdbool.h": "c",
        "printk.h": "c",
        "stdarg.h": "c",
        "font.h": "c",
        "trap.h": "c",
        "gate.h": "c",
        "process.h": "c",
        "cpu.h": "c",
        "mm.h": "c",
        "glib.h": "c",
        "asm.h": "c",
        "memory.h": "c",
        "irq.h": "c",
        "multiboot2.h": "c",
        "kprint.h": "c",
        "8259a.h": "c",
        "ptrace.h": "c",
        "mouse.h": "c",
        "keyboard.h": "c",
        "apic.h": "c",
        "ps2_keyboard.h": "c",
        "algorithm": "c",
        "array": "c",
        "atomic": "c",
        "*.tcc": "c",
        "bitset": "c",
        "cassert": "c",
        "cctype": "c",
        "cerrno": "c",
        "cfloat": "c",
        "chrono": "c",
        "climits": "c",
        "clocale": "c",
        "cmath": "c",
        "codecvt": "c",
        "condition_variable": "c",
        "cstdarg": "c",
        "cstddef": "c",
        "cstdint": "c",
        "cstdio": "c",
        "cstdlib": "c",
        "cstring": "c",
        "ctime": "c",
        "cwchar": "c",
        "cwctype": "c",
        "deque": "c",
        "exception": "c",
        "forward_list": "c",
        "functional": "c",
        "iterator": "c",
        "list": "c",
        "map": "c",
        "memory": "c",
        "memory_resource": "c",
        "numeric": "c",
        "optional": "c",
        "random": "c",
        "ratio": "c",
        "set": "c",
        "string": "c",
        "string_view": "c",
        "system_error": "c",
        "tuple": "c",
        "type_traits": "c",
        "unordered_map": "c",
        "utility": "c",
        "vector": "c",
        "fstream": "c",
        "initializer_list": "c",
        "ios": "c",
        "iosfwd": "c",
        "istream": "c",
        "limits": "c",
        "locale": "c",
        "mutex": "c",
        "new": "c",
        "ostream": "c",
        "queue": "c",
        "sstream": "c",
        "stdexcept": "c",
        "streambuf": "c",
        "thread": "c",
        "cinttypes": "c",
        "cstdbool": "c",
        "typeinfo": "c",
        "x86_64_ipi.h": "c",
        "unistd.h": "c",
        "syscall_num.h": "c",
        "stdint.h": "c",
        "syscall.h": "c",
        "fcntl.h": "c",
        "types.h": "c",
        "string.h": "c",
        "math.h": "c",
        "ipi.h": "c",
        "arch.h": "c",
        "elf.h": "c",
        "stdio.h": "c",
        "wait_queue.h": "c",
        "stddef.h": "c",
        "spinlock.h": "c",
        "stat.h": "c",
        "video.h": "c",
        "libm.h": "c",
        "ahci.h": "c",
        "slab.h": "c",
        "boot_info.h": "c",
        "pci.h": "c",
        "time.h": "c",
        "ia64_msi.h": "c",
        "errno.h": "c",
        "bug.h": "c",
        "apic_timer.h": "c",
        "sched.h": "c",
        "preempt.h": "c",
        "softirq.h": "c",
        "screen_manager.h": "c",
        "textui.h": "c",
        "atomic.h": "c",
        "uart.h": "c",
        "fat_ent.h": "c",
        "semaphore.h": "c",
        "mm-types.h": "c",
        "vfs.h": "c",
        "current.h": "c",
        "proc-types.h": "c",
        "traceback.h": "c",
        "bitcount.h": "c",
        "limits.h": "c",
        "block.h": "c",
        "blk_types.h": "c",
        "mutex.h": "c",
        "mount.h": "c",
        "internal.h": "c",
        "devfs.h": "c",
        "devfs-types.h": "c",
        "chardev.h": "c",
        "rootfs.h": "c",
        "tty.h": "c",
        "idr.h": "c",
        "ktest_utils.h": "c",
        "kthread.h": "c",
        "lockref.h": "c",
        "compiler_attributes.h": "c",
        "timer.h": "c",
<<<<<<< HEAD
        "hid.h": "c"
=======
        "hid.h": "c",
        "cfs.h": "c"
>>>>>>> a9c5b3e4
    },
    "C_Cpp.errorSquiggles": "Enabled",
    "esbonio.sphinx.confDir": ""
}<|MERGE_RESOLUTION|>--- conflicted
+++ resolved
@@ -146,12 +146,8 @@
         "lockref.h": "c",
         "compiler_attributes.h": "c",
         "timer.h": "c",
-<<<<<<< HEAD
-        "hid.h": "c"
-=======
         "hid.h": "c",
         "cfs.h": "c"
->>>>>>> a9c5b3e4
     },
     "C_Cpp.errorSquiggles": "Enabled",
     "esbonio.sphinx.confDir": ""
