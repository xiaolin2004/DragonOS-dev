--- conflicted
+++ resolved
@@ -1,11 +1,4 @@
-<<<<<<< HEAD
 use libc::{sockaddr,  recvfrom, bind, sendto, socket, AF_NETLINK, SOCK_DGRAM, getpid, c_void};
-=======
-use libc::{
-    bind, c_void, getpid, recvfrom, sendto, sockaddr, sockaddr_storage, socket, AF_NETLINK,
-    SOCK_CLOEXEC, SOCK_DGRAM,
-};
->>>>>>> 91f24d46
 use nix::libc;
 use std::os::unix::io::RawFd;
 use std::{io, mem};
@@ -21,15 +14,7 @@
 
 fn create_netlink_socket() -> io::Result<RawFd> {
     let sockfd = unsafe {
-<<<<<<< HEAD
         socket(AF_NETLINK, SOCK_DGRAM, libc::NETLINK_KOBJECT_UEVENT)
-=======
-        socket(
-            AF_NETLINK,
-            SOCK_DGRAM | SOCK_CLOEXEC,
-            libc::NETLINK_KOBJECT_UEVENT,
-        )
->>>>>>> 91f24d46
     };
 
     if sockfd < 0 {
